--- conflicted
+++ resolved
@@ -17,20 +17,10 @@
 
 import java.io.IOException;
 import java.net.InetSocketAddress;
-<<<<<<< HEAD
-import java.nio.ByteBuffer;
-import java.util.ArrayDeque;
-import java.util.Deque;
-=======
->>>>>>> 250ad2b9
 import java.util.HashMap;
 import java.util.Iterator;
 import java.util.Map;
-<<<<<<< HEAD
-import java.util.Set;
-=======
 import java.util.Queue;
->>>>>>> 250ad2b9
 
 import org.apache.commons.logging.Log;
 import org.apache.commons.logging.LogFactory;
@@ -55,48 +45,11 @@
 	 */
 	private static final Log LOG = LogFactory.getLog(ByteBufferedChannelManager.class);
 
-<<<<<<< HEAD
-	private static final int DEFAULT_NUMBER_OF_READ_BUFFERS = 256;
-
-	private static final int DEFAULT_NUMBER_OF_WRITE_BUFFERS = 256;
-
-	private static final int DEFAULT_BUFFER_SIZE_IN_BYTES = 64 * 1024; // 64k
-
-	private static final boolean DEFAULT_ALLOW_SPILLING = true;
-
-	private static final int DEFAULT_NUMBER_OF_CONNECTION_RETRIES = 10;
-
-	private final Deque<ByteBuffer> emptyReadBuffers = new ArrayDeque<ByteBuffer>();
-
-	private final Deque<ByteBuffer> emptyWriteBuffers = new ArrayDeque<ByteBuffer>();
+	private final BufferProvider bufferProvider;
 
 	private final Map<ChannelID, ByteBufferedChannelWrapper> registeredChannels = new HashMap<ChannelID, ByteBufferedChannelWrapper>();
 
 	private final Map<ChannelID, InetSocketAddress> connectionAddresses = new HashMap<ChannelID, InetSocketAddress>();
-
-	private final Map<InetSocketAddress, OutgoingConnection> outgoingConnections = new HashMap<InetSocketAddress, OutgoingConnection>();
-
-	private final Set<OutOfByteBuffersListener> registeredOutOfWriteBuffersListeners = new HashSet<OutOfByteBuffersListener>();
-
-	private final CanceledChannelSet canceledChannelSet;
-
-	private final FileBufferManager fileBufferManager;
-
-	private final OutgoingConnectionThread outgoingConnectionThread;
-
-	private final IncomingConnectionThread incomingConnectionThread;
-
-	private final int bufferSizeInBytes;
-=======
-	private final BufferProvider bufferProvider;
-
-	private final Map<ChannelID, ByteBufferedChannelWrapper> registeredChannels = new HashMap<ChannelID, ByteBufferedChannelWrapper>();
-
-	/**
-	 * This map caches transfer envelope receiver lists.
-	 */
-	private final Map<ChannelID, TransferEnvelopeReceiverList> receiverCache = new HashMap<ChannelID, TransferEnvelopeReceiverList>();
->>>>>>> 250ad2b9
 
 	private final NetworkConnectionManager networkConnectionManager;
 
@@ -108,61 +61,9 @@
 			InstanceConnectionInfo localInstanceConnectionInfo)
 												throws IOException {
 
-<<<<<<< HEAD
-		final Configuration configuration = GlobalConfiguration.getConfiguration();
-
-		this.numberOfReadBuffers = configuration.getInteger("channel.network.numberOfReadBuffers",
-			DEFAULT_NUMBER_OF_READ_BUFFERS);
-		this.numberOfWriteBuffers = configuration.getInteger("channel.network.numberOfWriteBuffers",
-			DEFAULT_NUMBER_OF_WRITE_BUFFERS);
-		this.bufferSizeInBytes = configuration.getInteger("channel.network.bufferSizeInBytes",
-			DEFAULT_BUFFER_SIZE_IN_BYTES);
-
 		this.channelLookupService = channelLookupService;
 
-		this.canceledChannelSet = new CanceledChannelSet();
-
-		this.fileBufferManager = new FileBufferManager(this.canceledChannelSet);
-
-		// Start the connection threads
-		this.outgoingConnectionThread = new OutgoingConnectionThread();
-		this.outgoingConnectionThread.start();
-		this.incomingConnectionThread = new IncomingConnectionThread(this, true, new InetSocketAddress(
-			incomingDataAddress, incomingDataPort));
-		this.incomingConnectionThread.start();
-
-		this.numberOfConnectionRetries = configuration.getInteger("channel.network.numberOfConnectionRetries",
-			DEFAULT_NUMBER_OF_CONNECTION_RETRIES);
-		this.isSpillingAllowed = configuration.getBoolean("channel.network.allowSpilling", DEFAULT_ALLOW_SPILLING);
-
-		LOG.info("Starting NetworkChannelManager with Spilling "
-			+ (this.isSpillingAllowed ? "activated" : "deactivated"));
-
-		// Initialize buffers
-		for (int i = 0; i < numberOfReadBuffers; i++) {
-			final ByteBuffer readBuffer = ByteBuffer.allocateDirect(bufferSizeInBytes);
-			this.emptyReadBuffers.add(readBuffer);
-		}
-
-		for (int i = 0; i < numberOfWriteBuffers; i++) {
-			final ByteBuffer writeBuffer = ByteBuffer.allocateDirect(bufferSizeInBytes);
-			this.emptyWriteBuffers.add(writeBuffer);
-		}
-	}
-
-	/**
-	 * Registers a new {@link OutOfByteBuffersListener} object that is notified
-	 * when the byte buffered channel manager runs out of write buffers.
-	 * 
-	 * @param listener
-	 *        the listener object to register
-	 */
-	public void registerOutOfWriterBuffersListener(OutOfByteBuffersListener listener) {
-=======
-		this.channelLookupService = channelLookupService;
-
 		this.localConnectionInfo = localInstanceConnectionInfo;
->>>>>>> 250ad2b9
 
 		this.bufferProvider = BufferProvider.getBufferProvider();
 
@@ -177,103 +78,6 @@
 	 * @param byteBufferedInputChannel
 	 *        the byte buffered input channel to register
 	 */
-<<<<<<< HEAD
-	public void unregisterOutOfWriterBuffersLister(OutOfByteBuffersListener listener) {
-
-		synchronized (this.registeredOutOfWriteBuffersListeners) {
-			this.registeredOutOfWriteBuffersListeners.remove(listener);
-		}
-	}
-
-	BufferPairResponse requestEmptyWriteBuffers(WriteBufferRequestor requestor, BufferPairRequest bufferPairRequest)
-			throws InterruptedException {
-
-		synchronized (this.emptyWriteBuffers) {
-
-			while (this.emptyWriteBuffers.size() < bufferPairRequest.getNumberOfRequestedByteBuffers()) {
-
-				requestor.outOfWriteBuffers();
-
-				
-				synchronized(this.registeredOutOfWriteBuffersListeners) {
-					if(!this.registeredOutOfWriteBuffersListeners.isEmpty()) {
-						final Iterator<OutOfByteBuffersListener> it = this.registeredOutOfWriteBuffersListeners.iterator();
-						while(it.hasNext()) {
-							it.next().outOfByteBuffers();
-						}
-						this.logBufferUtilization();
-					}
-				}
-
-				if(this.emptyWriteBuffers.size() >= bufferPairRequest.getNumberOfRequestedByteBuffers()){
-					break;
-				}
-				this.emptyWriteBuffers.wait();
-			}
-
-			Buffer compressedDataBuffer = null;
-			Buffer uncompressedDataBuffer = null;
-			if (bufferPairRequest.getCompressedDataBufferSize() >= 0) {
-				compressedDataBuffer = BufferFactory.createFromMemory(bufferPairRequest.getCompressedDataBufferSize(),
-					this.emptyWriteBuffers.poll(), this.emptyWriteBuffers);
-			}
-
-			if (bufferPairRequest.getUncompressedDataBufferSize() >= 0) {
-				uncompressedDataBuffer = BufferFactory.createFromMemory(bufferPairRequest
-					.getUncompressedDataBufferSize(), this.emptyWriteBuffers.poll(), this.emptyWriteBuffers);
-			}
-			return new BufferPairResponse(compressedDataBuffer, uncompressedDataBuffer);
-		}
-	}
-
-	BufferPairResponse requestEmptyReadBuffers(BufferPairRequest bufferPairRequest) throws InterruptedException {
-
-		synchronized (this.emptyReadBuffers) {
-
-			while (this.emptyReadBuffers.size() < bufferPairRequest.getNumberOfRequestedByteBuffers()) {
-				this.emptyReadBuffers.wait();
-			}
-
-			Buffer compressedDataBuffer = null;
-			Buffer uncompressedDataBuffer = null;
-			if (bufferPairRequest.getCompressedDataBufferSize() >= 0) {
-				compressedDataBuffer = BufferFactory.createFromMemory(bufferPairRequest.getCompressedDataBufferSize(),
-					this.emptyReadBuffers.poll(), this.emptyReadBuffers);
-			}
-
-			if (bufferPairRequest.getUncompressedDataBufferSize() >= 0) {
-				uncompressedDataBuffer = BufferFactory.createFromMemory(bufferPairRequest
-					.getUncompressedDataBufferSize(), this.emptyReadBuffers.poll(), this.emptyReadBuffers);
-			}
-			return new BufferPairResponse(compressedDataBuffer, uncompressedDataBuffer);
-		}
-	}
-
-	public Buffer requestEmptyReadBuffer(int minimumSizeOfBuffer, ChannelID sourceChannelID) throws IOException {
-
-		if (minimumSizeOfBuffer > this.bufferSizeInBytes) {
-			throw new IOException("Requested buffer size is " + minimumSizeOfBuffer + ", system can offer at most "
-				+ this.bufferSizeInBytes);
-		}
-
-		synchronized (this.emptyReadBuffers) {
-
-			if ((this.emptyReadBuffers.size() - 2) > 0) { // -2 because there must be at least one buffer left if
-				// compression is enabled
-				return BufferFactory.createFromMemory(minimumSizeOfBuffer, this.emptyReadBuffers.poll(),
-					this.emptyReadBuffers);
-			}
-		}
-
-		if (this.isSpillingAllowed) {
-			return BufferFactory.createFromFile(minimumSizeOfBuffer, sourceChannelID, this.fileBufferManager);
-		}
-
-		return null;
-	}
-
-=======
->>>>>>> 250ad2b9
 	public void registerByteBufferedInputChannel(
 			AbstractByteBufferedInputChannel<? extends Record> byteBufferedInputChannel) {
 
@@ -287,11 +91,7 @@
 			}
 
 			final ByteBufferedInputChannelWrapper networkInputChannelWrapper = new ByteBufferedInputChannelWrapper(
-<<<<<<< HEAD
-				byteBufferedInputChannel, this);
-=======
 				byteBufferedInputChannel, this, this.bufferProvider);
->>>>>>> 250ad2b9
 			this.registeredChannels.put(byteBufferedInputChannel.getID(), networkInputChannelWrapper);
 		}
 	}
@@ -353,10 +153,6 @@
 			}
 		}
 
-<<<<<<< HEAD
-		// Recycle all resources
-		channelWrapper.releaseAllResources();
-=======
 		// Make sure all buffers are released in case the channel is unregistered as a result of an error
 		Queue<TransferEnvelope> incomingTransferEnvelopes = null;
 
@@ -383,7 +179,6 @@
 		 * }
 		 * }
 		 */
->>>>>>> 250ad2b9
 	}
 
 	public void unregisterByteBufferedOutputChannel(
@@ -420,35 +215,6 @@
 		 */
 
 		// Make sure all queued outgoing buffers are dropped and recycled
-<<<<<<< HEAD
-		OutgoingConnection outgoingConnection = null;
-		synchronized (this.outgoingConnections) {
-			outgoingConnection = this.outgoingConnections.get(connectionAddress);
-
-			if (outgoingConnection != null) {
-				if (outgoingConnection.canBeRemoved()) {
-					// reflects no envelopes, no
-					// currentEnvelope and not connected
-					this.outgoingConnections.remove(connectionAddress);
-				}
-			}
-		}
-	}
-
-	private OutgoingConnectionThread getOutgoingConnectionThread() {
-
-		return this.outgoingConnectionThread;
-	}
-
-	void queueOutgoingTransferEnvelope(TransferEnvelope transferEnvelope) throws InterruptedException, IOException {
-
-		// Check to which host the transfer envelope shall be sent
-		final InetSocketAddress connectionAddress = getPeerConnectionAddress(transferEnvelope.getSource());
-		if (connectionAddress == null) {
-			LOG.fatal("Cannot resolve channel ID to a connection address: " + transferEnvelope.getSource());
-			return;
-		}
-=======
 		/*
 		 * synchronized (this.outgoingConnections) {
 		 * final OutgoingConnection outgoingConnection = this.outgoingConnections.get(connectionAddress);
@@ -573,7 +339,6 @@
 
 		final TransferEnvelopeReceiverList receiverList = getReceiverList(transferEnvelope.getJobID(),
 			transferEnvelope.getSource());
->>>>>>> 250ad2b9
 
 		if (receiverList == null) {
 			throw new IOException("Transfer envelope " + transferEnvelope.getSequenceNumber() + " from source channel "
@@ -593,38 +358,12 @@
 		}
 	}
 
-<<<<<<< HEAD
-	public void queueIncomingTransferEnvelope(TransferEnvelope transferEnvelope) throws IOException,
-			InterruptedException {
-=======
 	private boolean processEnvelopeWithBuffer(final TransferEnvelope transferEnvelope,
 			final TransferEnvelopeReceiverList receiverList) throws IOException, InterruptedException {
->>>>>>> 250ad2b9
 
 		final Buffer buffer = transferEnvelope.getBuffer();
 		if (buffer.isReadBuffer()) {
 
-<<<<<<< HEAD
-		synchronized (this.registeredChannels) {
-			targetChannelWrapper = this.registeredChannels.get(targetID);
-		}
-
-		if (targetChannelWrapper == null) {
-
-			// Release buffer immediately
-			if (transferEnvelope.getBuffer() != null) {
-				transferEnvelope.getBuffer().recycleBuffer();
-			}
-
-			// Check if the channel has been recently marked as canceled
-			if (this.canceledChannelSet.contains(transferEnvelope.getSource())) {
-				return;
-			} else {
-				throw new IOException("Cannot find target channel to ID " + targetID
-					+ " to process incoming transfer envelope");
-			}
-		}
-=======
 			if (receiverList.hasRemoteReceivers()) {
 
 				final List<InetSocketAddress> remoteReceivers = receiverList.getRemoteReceivers();
@@ -637,7 +376,6 @@
 
 				// Copy content of buffer
 				transferEnvelope.getBuffer().copyToBuffer(writeBuffer);
->>>>>>> 250ad2b9
 
 				final TransferEnvelope remoteEnvelope = new TransferEnvelope(transferEnvelope.getSequenceNumber(),
 					transferEnvelope.getJobID(), transferEnvelope.getSource(), transferEnvelope.getEventList());
@@ -665,12 +403,7 @@
 
 				synchronized (this.registeredChannels) {
 
-<<<<<<< HEAD
-	private InetSocketAddress getPeerConnectionAddress(ChannelID sourceChannelID) throws InterruptedException,
-			IOException {
-=======
 					ByteBufferedChannelWrapper channelWrapper = null;
->>>>>>> 250ad2b9
 
 					if (localReceivers.size() > 1) {
 
@@ -704,35 +437,6 @@
 				buffer.recycleBuffer();
 			}
 
-<<<<<<< HEAD
-			InstanceConnectionInfo ici = null;
-
-			while (!Thread.interrupted()) {
-
-				final ConnectionInfoLookupResponse lookupResponse = this.channelLookupService.lookupConnectionInfo(
-					channelWrapper.getJobID(), sourceChannelID);
-
-				if (lookupResponse.receiverNotFound()) {
-					throw new IOException("Task with channel ID " + channelWrapper.getConnectedChannelID()
-						+ " does not appear to be running");
-				}
-
-				if (lookupResponse.receiverNotReady()) {
-					Thread.sleep(500);
-					continue;
-				}
-
-				if (lookupResponse.receiverReady()) {
-					ici = lookupResponse.getInstanceConnectionInfo();
-					break;
-				}
-			}
-
-			if (ici != null) {
-				connectionAddress = new InetSocketAddress(ici.getAddress(), ici.getDataPort());
-				synchronized (this.connectionAddresses) {
-					this.connectionAddresses.put(sourceChannelID, connectionAddress);
-=======
 		} else {
 
 			if (receiverList.hasLocalReceivers()) {
@@ -772,19 +476,11 @@
 
 						channelWrapper.queueTransferEnvelope(localEnvelope);
 					}
->>>>>>> 250ad2b9
 				}
 			}
 
 			if (receiverList.hasRemoteReceivers()) {
 
-<<<<<<< HEAD
-	/**
-	 * Shuts down the network channel manager and
-	 * stops all its internal processes.
-	 */
-	public void shutdown() {
-=======
 				final List<InetSocketAddress> remoteReceivers = receiverList.getRemoteReceivers();
 
 				for (int i = 1; i < remoteReceivers.size(); ++i) {
@@ -806,30 +502,10 @@
 
 	private boolean processEnvelopeEnvelopeWithoutBuffer(final TransferEnvelope transferEnvelope,
 			final TransferEnvelopeReceiverList receiverList) {
->>>>>>> 250ad2b9
 
 		System.out.println("Received envelope without buffer with event list size "
 			+ transferEnvelope.getEventList().size());
 
-<<<<<<< HEAD
-		// Interrupt the threads we started
-		this.incomingConnectionThread.interrupt();
-		this.outgoingConnectionThread.interrupt();
-
-		// Finally, do some consistency tests
-		synchronized (this.emptyReadBuffers) {
-			if (this.emptyReadBuffers.size() != this.numberOfReadBuffers) {
-				LOG.error("Missing " + (this.numberOfReadBuffers - this.emptyReadBuffers.size())
-					+ " read buffers during shutdown");
-			}
-		}
-
-		synchronized (this.emptyWriteBuffers) {
-			if (this.emptyWriteBuffers.size() != this.numberOfWriteBuffers) {
-				LOG.error("Missing " + (this.numberOfWriteBuffers - this.emptyWriteBuffers.size())
-					+ " write buffers during shutdown");
-			}
-=======
 		// No need to copy anything
 		final Iterator<ChannelID> localIt = receiverList.getLocalReceivers().iterator();
 
@@ -854,15 +530,11 @@
 
 			final InetSocketAddress remoteReceiver = remoteIt.next();
 			this.networkConnectionManager.queueEnvelopeForTransfer(remoteReceiver, transferEnvelope);
->>>>>>> 250ad2b9
 		}
 
 		return true;
 	}
 
-<<<<<<< HEAD
-	public void reportIOExceptionForAllInputChannels(IOException ioe) {
-=======
 	private TransferEnvelopeReceiverList getReceiverList(final JobID jobID, final ChannelID sourceChannelID)
 			throws IOException, InterruptedException {
 
@@ -927,7 +599,6 @@
 	@Override
 	public void processEnvelopeFromOutputChannel(final TransferEnvelope transferEnvelope) throws IOException,
 			InterruptedException {
->>>>>>> 250ad2b9
 
 		processEnvelope(transferEnvelope);
 	}
@@ -961,88 +632,6 @@
 			LOG.error("Caught unexpected interrupted exception: " + StringUtils.stringifyException(e));
 		}
 
-<<<<<<< HEAD
-	/**
-	 * Triggers the byte buffer channel manager write the current utilization of its read and write buffers to the logs.
-	 * This method is primarily for debugging purposes.
-	 */
-	public void logBufferUtilization() {
-
-		System.out.println("Buffer utilization for at " + System.currentTimeMillis());
-		synchronized (this.emptyWriteBuffers) {
-			System.out.println("\tEmpty write buffers: " + this.emptyWriteBuffers.size());
-		}
-		synchronized (this.emptyReadBuffers) {
-			System.out.println("\tEmpty read buffers: " + this.emptyReadBuffers.size());
-		}
-		synchronized (this.outgoingConnections) {
-
-			System.out.println("\tOutgoing connections:");
-
-			final Iterator<Map.Entry<InetSocketAddress, OutgoingConnection>> it = this.outgoingConnections.entrySet()
-				.iterator();
-
-			while (it.hasNext()) {
-
-				final Map.Entry<InetSocketAddress, OutgoingConnection> entry = it.next();
-				System.out
-					.println("\t\tOC " + entry.getKey() + ": " + entry.getValue().getNumberOfQueuedWriteBuffers());
-			}
-		}
-
-		synchronized (this.registeredChannels) {
-
-			System.out.println("\tIncoming connections:");
-
-			final Iterator<Map.Entry<ChannelID, ByteBufferedChannelWrapper>> it = this.registeredChannels.entrySet()
-				.iterator();
-
-			while (it.hasNext()) {
-
-				final Map.Entry<ChannelID, ByteBufferedChannelWrapper> entry = it.next();
-				final ByteBufferedChannelWrapper wrapper = entry.getValue();
-				if (wrapper.isInputChannel()) {
-
-					final ByteBufferedInputChannelWrapper inputChannelWrapper = (ByteBufferedInputChannelWrapper) wrapper;
-					final int numberOfQueuedEnvelopes = inputChannelWrapper.getNumberOfQueuedEnvelopes();
-					final int numberOfQueuedMemoryBuffers = inputChannelWrapper.getNumberOfQueuedMemoryBuffers();
-
-					System.out.println("\t\t" + entry.getKey() + ": " + numberOfQueuedMemoryBuffers + " ("
-						+ numberOfQueuedEnvelopes + ")");
-				}
-			}
-		}
-	}
-
-	/**
-	 * Triggers the clean-up method of the canceled channel set.
-	 */
-	public void cleanUpCanceledChannelSet() {
-
-		this.canceledChannelSet.cleanup();
-	}
-
-	/**
-	 * Marks the channel with the given ID as canceled. This means the channel belongs to a task which as about to be
-	 * canceled.
-	 * 
-	 * @param channelID
-	 *        the ID of the channel to be marked as canceled
-	 */
-	public void markChannelAsCanceled(ChannelID channelID) {
-
-		this.canceledChannelSet.add(channelID);
-	}
-
-	/**
-	 * Returns the instance of the file buffer manager that is used by this byte buffered channel manager.
-	 * 
-	 * @return the instance of the file buffer manager that is used by this byte buffered channel manager.
-	 */
-	public FileBufferManager getFileBufferManager() {
-		return this.fileBufferManager;
-=======
 		return true;
->>>>>>> 250ad2b9
 	}
 }